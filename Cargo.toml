--- conflicted
+++ resolved
@@ -34,11 +34,8 @@
 once_cell = "1"
 assert-json-diff = "2.0.1"
 base64 = "0.21.0"
-<<<<<<< HEAD
+url = "2.2"
 serde_urlencoded = "0.7.1"
-=======
-url = "2.2"
->>>>>>> c1710b4a
 
 [dev-dependencies]
 async-std = { version = "1.9.0", features = ["attributes"] }
